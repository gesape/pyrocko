import matplotlib
matplotlib.use('Agg')  # noqa

import pyrocko.util

from test_orthodrome import OrthodromeTestCase  # noqa
from test_io import IOTestCase  # noqa
from test_pile import PileTestCase  # noqa
from test_moment_tensor import MomentTensorTestCase  # noqa
from test_trace import TraceTestCase  # noqa
from test_model import ModelTestCase  # noqa
from test_util import UtilTestCase  # noqa
from test_gf import GFTestCase  # noqa
from test_gf_sources import GFSourcesTestCase  # noqa
from test_gf_qseis import GFQSeisTestCase  # noqa
from test_gf_stf import GFSTFTestCase  # noqa
from test_ahfull import AhfullTestCase  # noqa
from test_parimap import ParimapTestCase  # noqa
from test_response import ResponseTestCase  # noqa
from test_datacube import DataCubeTestCase  # noqa
from test_fdsn import FDSNStationTestCase  # noqa
from test_ims import IMSTestCase  # noqa
from test_guts import GutsTestCase  # noqa
from test_parstack import ParstackTestCase  # noqa
from test_geonames import GeonamesTestCase  # noqa
from test_cake import CakeTestCase  # noqa
from test_beachball import BeachballTestCase  # noqa
from test_gmtpy import GmtPyTestCase  # noqa
from test_automap import AutomapTestCase  # noqa
from test_tectonics import TectonicsTestCase  # noqa
<<<<<<< HEAD
from test_fomosto_report import ReportTestCase  # noqa
=======
from test_gf_psgrn_pscmp import GFPsgrnPscmpTestCase  # noqa
>>>>>>> 3f7bfb54

import platform
import unittest
import optparse
import sys

if platform.mac_ver() == ('', ('', '', ''), ''):
    from test_gui import GUITest  # noqa


if __name__ == '__main__':
    pyrocko.util.setup_logging('test_all', 'warning')

    parser = optparse.OptionParser()
    parser.add_option('--filename', dest='filename')
    options, args = parser.parse_args()
    if options.filename:
        f = open(options.filename, 'w')
        runner = unittest.TextTestRunner(f)
        sys.argv[1:] = args
        unittest.main(testRunner=runner)
        f.close()
    else:
        unittest.main()<|MERGE_RESOLUTION|>--- conflicted
+++ resolved
@@ -28,11 +28,8 @@
 from test_gmtpy import GmtPyTestCase  # noqa
 from test_automap import AutomapTestCase  # noqa
 from test_tectonics import TectonicsTestCase  # noqa
-<<<<<<< HEAD
 from test_fomosto_report import ReportTestCase  # noqa
-=======
 from test_gf_psgrn_pscmp import GFPsgrnPscmpTestCase  # noqa
->>>>>>> 3f7bfb54
 
 import platform
 import unittest
