import unittest

from pyrocko import util
from pyrocko.gnss import ngl


class TestNGLCatalog(unittest.TestCase):

    def setUp(self):
        self.ngl = ngl.NGLCatalog()

    def test_station_import(self):
        print self.ngl.stations[0]

    def test_search_stations(self):
        search = self.ngl.search_station(
            latitude=-12.4666,
            longitude=130.844,
            maxradius=10.)
        print search

    def test_get_station(self):
        sta = self.ngl.get_station(station_id='00NA')
        print sta

<<<<<<< HEAD
    def test_download_data(self):
        data = self.ngl.get_displacement('00NA')
        print data

=======
    def test_getevent(self):
        steps = self.ngl.get_event(station_id='00NA')
        for step in steps:
            print step
>>>>>>> b1f7c719

if __name__ == '__main__':
    util.setup_logging('test_gnss.test_getevent', 'debug')
    unittest.main()<|MERGE_RESOLUTION|>--- conflicted
+++ resolved
@@ -23,18 +23,16 @@
         sta = self.ngl.get_station(station_id='00NA')
         print sta
 
-<<<<<<< HEAD
     def test_download_data(self):
         data = self.ngl.get_displacement('00NA')
         print data
 
-=======
-    def test_getevent(self):
-        steps = self.ngl.get_event(station_id='00NA')
+    def test_get_events(self):
+        steps = self.ngl.get_step_events(station_id='00NA')
         for step in steps:
             print step
->>>>>>> b1f7c719
+
 
 if __name__ == '__main__':
-    util.setup_logging('test_gnss.test_getevent', 'debug')
+    util.setup_logging('test_gnss', 'debug')
     unittest.main()