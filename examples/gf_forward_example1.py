import os

from pyrocko.gf import LocalEngine, Target, DCSource, ws
from pyrocko import trace
<<<<<<< HEAD
from pyrocko.gui.util import PhaseMarker
=======
from pyrocko.marker import PhaseMarker
>>>>>>> 01509da6

# The store we are going extract data from:
store_id = 'iceland_reg_v2'

# First, download a Greens Functions store. If you already have one that you
# would like to use, you can skip this step and point the *store_superdirs* in
# the next step to that directory.

if not os.path.exists(store_id):
    ws.download_gf_store(site='kinherd', store_id=store_id)

# We need a pyrocko.gf.Engine object which provides us with the traces
# extracted from the store. In this case we are going to use a local
# engine since we are going to query a local store.
engine = LocalEngine(store_superdirs=['.'])

# Define a list of pyrocko.gf.Target objects, representing the recording
# devices. In this case one station with a three component sensor will
# serve fine for demonstation.
channel_codes = 'ENZ'
targets = [
    Target(
        lat=10.,
        lon=10.,
        store_id=store_id,
        codes=('', 'STA', '', channel_code))
    for channel_code in channel_codes]

# Let's use a double couple source representation.
source_dc = DCSource(
    lat=11.,
    lon=11.,
    depth=10000.,
    strike=20.,
    dip=40.,
    rake=60.,
    magnitude=4.)

# Processing that data will return a pyrocko.gf.Reponse object.
response = engine.process(source_dc, targets)

# This will return a list of the requested traces:
synthetic_traces = response.pyrocko_traces()

# In addition to that it is also possible to extract interpolated travel times
# of phases which have been defined in the store's config file.
store = engine.get_store(store_id)

markers = []
for t in targets:
    dist = t.distance_to(source_dc)
    depth = source_dc.depth
    arrival_time = store.t('begin', (depth, dist))
    m = PhaseMarker(tmin=arrival_time,
                    tmax=arrival_time,
                    phasename='P',
                    nslc_ids=(t.codes,))
    markers.append(m)

# Finally, let's scrutinize these traces.
trace.snuffle(synthetic_traces, markers=markers)<|MERGE_RESOLUTION|>--- conflicted
+++ resolved
@@ -2,11 +2,7 @@
 
 from pyrocko.gf import LocalEngine, Target, DCSource, ws
 from pyrocko import trace
-<<<<<<< HEAD
-from pyrocko.gui.util import PhaseMarker
-=======
 from pyrocko.marker import PhaseMarker
->>>>>>> 01509da6
 
 # The store we are going extract data from:
 store_id = 'iceland_reg_v2'
