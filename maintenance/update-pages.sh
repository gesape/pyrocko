#!/bin/bash
if [ ! -f maintenance/update-pages.sh ] ; then
    echo "must be run from pyrocko's toplevel directory"
    exit 1
fi

if [ ! -d pages ] ; then
    git clone -n git@github.com:emolch/pyrocko.git pages || exit 1
    cd pages || exit 1
    git checkout -b gh-pages origin/gh-pages || exit 1
    cd ..
fi
cd pages || exit 1
git pull origin gh-pages || exit 1
cd ..
cd doc || exit 1
make clean || exit 1
make html || exit 1
cd ..
<<<<<<< HEAD
if [ ! -d pages/v0.3 ] ; then
    mkdir pages/v0.3 || exit 1
fi
cp -R doc/_build/html/* pages/v0.3/ || exit 1
cd pages/v0.3 || exit 1
=======
cp -R doc/_build/html/* pages/v0.2 || exit 1
cd pages/v0.2 || exit 1
>>>>>>> 71b07770
git add * || exit 1
git commit || exit 1
git push origin gh-pages
<|MERGE_RESOLUTION|>--- conflicted
+++ resolved
@@ -17,16 +17,15 @@
 make clean || exit 1
 make html || exit 1
 cd ..
-<<<<<<< HEAD
-if [ ! -d pages/v0.3 ] ; then
-    mkdir pages/v0.3 || exit 1
+
+VERSION=v0.3
+
+if [ ! -d pages/$VERSION ] ; then
+    mkdir pages/$VERSION || exit 1
 fi
-cp -R doc/_build/html/* pages/v0.3/ || exit 1
-cd pages/v0.3 || exit 1
-=======
-cp -R doc/_build/html/* pages/v0.2 || exit 1
-cd pages/v0.2 || exit 1
->>>>>>> 71b07770
+cp -R doc/_build/html/* pages/$VERSION/ || exit 1
+cd pages/$VERSION || exit 1
+
 git add * || exit 1
 git commit || exit 1
 git push origin gh-pages
