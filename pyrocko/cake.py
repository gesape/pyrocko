'''Classical seismic ray theory for layered earth models (*layer cake* models).

This module can be used to e.g. calculate arrival times, ray paths, reflection
and transmission coefficients, take-off and incidence angles and geometrical
spreading factors for arbitrary seismic phases. Computations are done for a
spherical earth, even though the module name may suggests something flat.

The main classes defined in this module are:

* :py:class:`Material` - Defines an isotropic elastic material.
* :py:class:`PhaseDef` - Defines a seismic phase arrival / wave propagation history.
* :py:class:`Leg` - Continuous propagation in a :py:class:`PhaseDef`.
* :py:class:`Knee` - Conversion/reflection in a :py:class:`PhaseDef`.
* :py:class:`LayeredModel` - Representation of a layer cake model.
* :py:class:`Layer` - A layer in a :py:class:`LayeredModel`.
 
   * :py:class:`HomogeneousLayer` - A homogeneous :py:class:`Layer`.
   * :py:class:`GradientLayer` - A gradient :py:class:`Layer`.

* :py:class:`Discontinuity` - A discontinuity in a :py:class:`LayeredModel`.

   * :py:class:`Interface` - A :py:class:`Discontinuity` between two :py:class:`Layer` instances.
   * :py:class:`Surface` - The surface :py:class:`Discontinuity` on top of a :py:class:`LayeredModel`.

* :py:class:`RayPath` - A fan of rays running through a common sequence of layers / interfaces.
* :py:class:`Ray` - A specific ray with a specific (ray parameter, distance, arrival time) choice.
* :py:class:`RayElement` - An element of a :py:class:`RayPath`.

   * :py:class:`Straight` - A ray segment representing propagation through one :py:class:`Layer`.
   * :py:class:`Kink` - An interaction of a ray with a :py:class:`Discontinuity`.
'''


import sys, copy, inspect, math, cmath, operator
from pyrocko import util
from scipy.optimize import bisect
from scipy.interpolate import fitpack
import numpy as num

ZEPS = 0.01
P = 1
S = 2
DOWN = 4
UP = -4

earthradius = 6371.*1000.

r2d = 180./math.pi
d2r = 1./r2d
km = 1000.
d2m = d2r*earthradius
m2d = 1./d2m


class InvalidArguments(Exception):
    pass

class Material:
    '''Isotropic elastic material.

    :param vp: P-wave velocity [m/s]
    :param vs: S-wave velocity [m/s]
    :param rho: density [kg/m^3]
    :param qp: P-wave attenuation Qp
    :param qs: S-wave attenuation Qs
    :param poisson: Poisson ratio
    :param lame: tuple with Lame parameter `lambda` and `shear modulus` [Pa]
    :param qk: bulk attenuation Qk
    :param qmu: shear attenuation Qmu

    If no velocities and no lame parameters are given, standard crustal values of vp = 5800 m/s and vs = 3200 m/s are used.
    If no Q values are given, standard crustal values of qp = 1456 and qs = 600 are used.

    Everything is in SI units (m/s, Pa, kg/m^3) unless explicitly stated.

    The main material properties are considered independant and are accessible as attributes (it is allowed to assign to these):

        .. py:attribute:: vp, vs, rho, qp, qs

    Other material properties are considered dependant and can be queried by instance methods.
    '''

    def __init__(self, vp=None, vs=None, rho=2600., qp=None, qs=None, poisson=None, lame=None, qk=None, qmu=None):

        parstore_float(locals(), self, 'vp', 'vs', 'rho', 'qp', 'qs')

        if vp is not None and vs is not None:
            if poisson is not None or lame is not None:
                raise InvalidArguments('If vp and vs are given, poisson ratio and lame paramters should not be given.')

        elif vp is None and vs is None and lame is None:
            self.vp = 5800.
            if poisson is None:
                poisson = 0.25
            self.vs = self.vp / math.sqrt(2.0*(1.0-poisson)/(1.0-2.0*poisson))

        elif vp is None and vs is None and lame is not None:
            if poisson is not None:
                raise InvalidArguments('Poisson ratio should not be given, when lame parameters are given.')
            lam, mu = float(lame[0]), float(lame[1])
            self.vp = math.sqrt((lam + 2.0*mu)/rho)
            self.vs = math.sqrt(mu/rho)

        elif vp is not None and vs is None:
            if poisson is None:
                poisson = 0.25
            if lame is not None:
                raise InvalidArguments('If vp is given, Lame parameters should not be given.')
            poisson = float(poisson)
            self.vs = vp / math.sqrt(2.0*(1.0-poisson)/(1.0-2.0*poisson))
        
        elif vp is None and vs is not None:
            if poisson is None:
                poisson = 0.25
            if lame is not None:
                raise InvalidArguments('If vs is given, Lame parameters should not be given.')
            poisson = float(poisson)
            self.vp = vs * math.sqrt(2.0*(1.0-poisson)/(1.0-2.0*poisson))
    
        else:
            raise InvalidArguments('Invalid combination of input parameters in material definition.')

        if qp is not None or qs is not None:
            if not (qk is None and qmu is None):
                raise InvalidArguments('if qp or qs are given, qk and qmu should not be given.')
            if qp is None:
                self.qp = 1456.
            if qs is None:
                self.qs = 600.
        
        elif qp is None and qs is None and qk is None and qmu is None:
            self.qp = 1456.
            self.qs = 600.

        elif qp is None and qs is None and qk is not None and qmu is not None:
            l = (4.0/3.0)*(self.vs/self.vp)**2
            self.qp = 1.0 / (l*(1.0/qmu) + (1-l)*(1.0/qk))
            self.qs = qmu
        else:
            raise InvalidArguments('Invalid combination of input parameters in material definition.')
    
    def astuple(self):
        '''Get independant material properties as a tuple.
        
        Returns a tuple with ``(vp, vs, rho, qp, qs)``.
        '''
        return self.vp, self.vs, self.rho, self.qp, self.qs

    def __eq__(self, other):
        return self.astuple() == other.astuple()

    def lame(self):
        '''Get Lame's parameter lambda and shear modulus.'''
        mu = self.vs**2 * self.rho
        lam = self.vp**2 * self.rho - 2.0*mu
        return lam, mu

    def lame_lambda(self):
        '''Get Lame's parameter lambda.
        
        Returned units are [Pa].
        '''
        lam, _ = self.lame()
        return lam

    def shear_modulus(self):
        '''Get shear modulus.
        
        Returned units are [Pa].
        '''
        return self.vs**2 * self.rho

    def poisson(self):
        '''Get Poisson's ratio.'''
        lam, mu = self.lame()
        return lam / (2.0*(lam+mu))
   
    def bulk(self):
        '''Get bulk modulus.'''
        lam, mu = self.lame()
        return lam + 2.0*mu/3.0

    def youngs(self):
        '''Get Young's modulus.'''
        lam, mu = self.lame()
        return mu * (3.0*lam + 2.0*mu) / (lam+mu)

    def vp_vs_ratio(self):
        '''Get vp/vs ratio.'''
        return self.vp/self.vs

    def qmu(self):
        '''Get shear attenuation coefficient Qmu.'''
        return self.qs

    def qk(self):
        '''Get bulk attenuation coefficient Qk.'''
        l = (4.0/3.0)*(self.vs/self.vp)**2
        return (1.0-l)/((1.0/self.qp) - l*(1.0/self.qs))

    def _rayleigh_equation(self, cr):
        cr_a = (cr/self.vp)**2
        cr_b = (cr/self.vs)**2
        if cr_a > 1.0 or cr_b > 1.0:
            return None
        
        return (2.0-cr_b)**2 - 4.0 * math.sqrt(1.0-cr_a) * math.sqrt(1.0-cr_b)

    def rayleigh(self):
        '''Get rayleigh velocity assuming a homogenous halfspace.
        
        Returned units are [m/s].'''
        return bisect(self._rayleigh_equation, 0.001*self.vs, self.vs)

    def describe(self):
        '''Get a readable listing of the material properties.'''
        template = '''
P wave velocity     [km/s]    : %12g
S wave velocity     [km/s]    : %12g
P/S wave vel. ratio           : %12g     
Lame lambda         [GPa]     : %12g
Lame shear modulus  [GPa]     : %12g
Poisson ratio                 : %12g
Bulk modulus        [GPa]     : %12g
Young's modulus     [GPa]     : %12g
Rayleigh wave vel.  [km/s]    : %12g
Density             [g/cm**3] : %12g
Qp                            : %12g
Qs = Qmu                      : %12g
Qk                            : %12g
'''.strip()

        return template % (self.vp/1000., self.vs/1000., self.vp/self.vs,
                self.lame_lambda()*1e-9, self.shear_modulus()*1e-9, self.poisson(),
                self.bulk()*1e-9, self.youngs()*1e-9, self.rayleigh()/1000., self.rho/1000., self.qp, self.qs, self.qk())

    def __str__(self):
        vp, vs, rho, qp, qs = self.astuple()
        return '%10g km/s  %10g km/s %10g g/cm^3 %10g %10g' % (vp/1000., vs/1000., rho/1000., qp, qs)

    def __repr__(self):
        return 'Material(vp=%s, vs=%s, rho=%s, qp=%s, qs=%s)' % \
                tuple( repr(x) for x in (self.vp, self.vs, self.rho, self.qp, self.qs) )


class Leg:
    '''Represents a continuous piece of wave propagation in a :py:class:`PhaseDef`.
    
     **Attributes:**

     To be considered as read-only.

        .. py:attribute:: departure
        
           One of the constants :py:const:`UP` or :py:const:`DOWN` indicating upward or downward departure. 

        .. py:attribute:: mode

           One of the constants :py:const:`P` or :py:const:`S`, indicating the propagation mode.

        .. py:attribute:: depthmin

           `None`, a number (a depth in [m]) or a string (an interface name), minimum depth.

        .. py:attribute:: depthmax

           `None`, a number (a depth in [m]) or a string (an interface name), maximum depth.
        
    '''
    
    def __init__(self, departure=None, mode=None):
        self.departure = departure
        self.mode = mode
        self.depthmin = None
        self.depthmax = None

    def set_depthmin(self, depthmin):
        self.depthmin = depthmin
    
    def set_depthmax(self, depthmax):
        self.depthmax = depthmax

    def __str__(self):
        def sd(d):
            if isinstance(d, float):
                return '%g km' % (d/km)
            else:
                return 'interface %s' % d
        
        s = '%s mode propagation, departing %s' % (smode(self.mode).upper(), {UP: 'upward', DOWN: 'downward'}[self.departure])
        sc = []
        if self.depthmax is not None:
            sc.append('deeper than %s' %  sd(self.depthmax))
        if self.depthmin is not None:
            sc.append('shallower than %s' % sd(self.depthmin))
        
        if sc:
            s = s + ' (may not propagate %s)' % ' or '.join(sc)

        return s

class InvalidKneeDef(Exception):
    pass

class Knee:
    '''Represents a change in wave propagation within a :py:class:`PhaseDef`.
   
    **Attributes:**

    To be considered as read-only.

        .. py:attribute:: depth

           Depth at which the conversion/reflection should happen. this can be a string or a number.
    
        .. py:attribute:: direction
           
           One of the constants :py:const:`UP` or :py:const:`DOWN` to indicate the incoming direction. 

        .. py:attribute:: in_mode
        
           One of the constants :py:const:`P` or :py:const:`S` to indicate the type of mode of the incoming wave.

        .. py:attribute:: out_mode

           One of the constants :py:const:`P` or :py:const:`S` to indicate the type of mode of the outgoing wave.

        .. py:attribute:: conversion
        
           Boolean, whether there is a mode conversion involved.

        .. py:attribute:: reflection

           Boolean, whether there is a reflection involved. 
    
    '''

    defaults = dict(depth='surface', direction=UP, conversion=True, reflection=False, in_setup_state=True)
    defaults_surface = dict(depth='surface', direction=UP, conversion=False, reflection=True, in_setup_state=True)
    
    def __init__(self, *args):
        if args:
            self.depth, self.direction, self.reflection, self.in_mode, self.out_mode = args
            self.conversion = self.in_mode != self.out_mode
            self.in_setup_state = False

    def default(self,k):
        depth = self.__dict__.get('depth', 'surface')
        if depth == 'surface':
            return Knee.defaults_surface[k] 
        else:
            return Knee.defaults[k] 

    def __setattr__(self, k, v):
        if self.in_setup_state and k in self.__dict__: 
            raise InvalidKneeDef('%s has already been set' % k)
        else:
            self.__dict__[k] = v

    def __getattr__(self, k):
        if k not in self.__dict__:
            return self.default(k)
    
    def set_modes(self, in_leg, out_leg):

        if out_leg.departure == UP and ((self.direction == UP) == self.reflection):
            raise InvalidKneeDef('cannot enter %s from %s and emit ray upwards' % (
                ['conversion', 'reflection'][self.reflection],
                {UP: 'below', DOWN: 'above'}[self.direction]))

        if out_leg.departure == DOWN and ((self.direction == DOWN) == self.reflection):
            raise InvalidKneeDef('cannot enter %s from %s and emit ray downwards' % (
                ['conversion', 'reflection'][self.reflection],
                {UP: 'below', DOWN: 'above'}[self.direction]))

        if in_leg.mode == out_leg.mode and not self.reflection:
            raise InvalidKneeDef('mode of propagation should change at a conversion')

        self.in_mode = in_leg.mode 
        self.out_mode = out_leg.mode

    def at_surface(self):
        return self.depth == 'surface'

    def matches(self, discontinuity, mode, direction):
        '''Check whether it is relevant to a given combination of interface, propagation mode, and direction.'''

        if isinstance(self.depth, float):
            if abs(self.depth - discontinuity.z) > ZEPS:
                return False
        else:
            if discontinuity.name != self.depth:
                return False

        return self.direction == direction and self.in_mode == mode

    def out_direction(self):
        '''Get outgoing direction.
        
        Returns one of the constants :py:const:`UP` or :py:const:`DOWN`.
        '''

        if self.reflection:
            return - self.direction
        else:
            return self.direction

    def __str__(self):
        x = []
        if self.reflection:
            if self.at_surface():
                x.append('surface')
            else:
                if self.direction == UP:
                    x.append('underside')
                else:
                    x.append('upperside')

        if self.reflection and self.conversion:
            x.append('reflection with conversion from %s to %s' % (smode(self.in_mode), smode(self.out_mode)))
        elif self.reflection:
            x.append('reflection')
        elif self.conversion:
            x.append('conversion from %s to %s' % (smode(self.in_mode), smode(self.out_mode)))

        if isinstance(self.depth, float):
            x.append('at interface in %g km depth' % (self.depth/1000.))
        else:
            if not self.at_surface():
                x.append('at %s' % self.depth)
        
        if not self.reflection:
            if self.direction == UP:
                x.append('on upgoing path')
            else:
                x.append('on downgoing path')

        return ' '.join(x)

class PhaseDefParseError(Exception):
    '''Exception raised when an error occures during parsing of a phase definition string.'''

    def __init__(self, definition, position, exception):
        self.definition = definition
        self.position = position
        self.exception = exception

    def __str__(self):
        return 'Invalid phase definition: "%s" (at character %i: %s)' % (self.definition, self.position+1, str(self.exception))

class PhaseDef:
   
    '''Definition of a seismic phase arrival, based on ray propagation path.

    :param definition: string representation of the phase in cake phase syntax
    
    Seismic phases are conventionally named e.g. P, Pn, PP, PcP, etc. In this
    module a slightly different terminology is adapted, which allows to specify
    arbitrary conversion/reflection histories for seismic phases. The
    conventions used here are inspired by those used in the TauP toolkit, but
    are not completely compatible with those.

    The definition of a seismic phase in the syntax implemented here is a
    string consisting of an alternating sequence of *legs* and *knees*. A *leg*
    here represents seismic wave propagation without any conversion,
    encountering only super-critical reflections. Legs are denoted by ``P``,
    ``p`` or ``S`` or ``s``. The capital letters are used when the take-off of
    the *leg* is in downward direction, while the lower case letter indicate a
    take-off in upward direction. A *knee* is denoted by a string of the form
    ``(INTERFACE)`` where INTERFACE is the name of an interface (which should
    be defined in the models which are used with this phase) or ``DEPTH``,
    where DEPTH is a number, for mode conversions, ``v(INTERFACE)`` or
    ``vDEPTH`` for top-side reflections or ``^(INTERFACE)`` or ``^DEPTH`` for
    underside reflections. When DEPTH is given as a numerical value in [km], the
    interface closest to that depth is chosen. If two legs appear
    consecutively without an explicit *knee*, surface interaction is assumed.
    The string may end with a backslash ``\\``, to indicate that the ray should
    arrive at the receiver from above instead of from below, which is the
    default. It is possible to restrict the maximum and minimum depth of a
    *leg* by appending ``<(INTERFACE)`` or ``<DEPTH`` or ``>(INTERFACE)`` or
    ``>DEPTH`` after the leg character, respectively.
    
    **Examples:**

        * ``P`` - like the classical P, but includes PKP, PKIKP, Pg
        * ``P<(moho)`` - like Pg, but must leave source downwards
        * ``pP`` - leaves source upward, reflects at surface, then travels as P
        * ``P(moho)s`` - conversion from P to S at the Moho on upgoing path
        * ``P(moho)S`` - conversion from P to S at the Moho on downgoing path
        * ``Pv12p`` - P with reflection at 12 km deep interface (or the interface closest to that)
        * ``P^(conrad)P`` - underside reflection of P at the Conrad discontinuity

    **Usage:**

        >>> from pyrocko.cake import PhaseDef
        >>> my_crazy_phase = PhaseDef('pPv(moho)sP\\\\')   # must escape the backslash
        >>> print my_crazy_phase
        Phase definition "pPv(moho)sP\":
         - P mode propagation, departing upward
         - surface reflection
         - P mode propagation, departing downward
         - upperside reflection with conversion from p to s at moho
         - S mode propagation, departing upward
         - surface reflection with conversion from s to p
         - P mode propagation, departing downward
         - arriving at target from above

    .. note::
    
        (1) These conventions might be extended in a way to allow to fix wave
            propagation to SH mode, possibly by specifying SH, or a single
            character (e.g. H) instead of S. This would be benificial for the
            selection of conversion and reflection coefficients, which currently 
            only deal with the P-SV case.

        (2) Need a way to specify headwaves (maybe ``P_(moho)p``).

        (3) To support direct mappings between the classical phase names and
            cake phase names, a way to constrain the turning point depth is 
            needed.

    '''

    classic_defs = {}
    for r in 'mc':
        # PmP PcP and the like:
        for a,b in 'PP PS SS SP'.split():
            classic_defs[a+r+b] = [ '%sv(%s)%s' % (a, {'m': 'moho', 'c': 'cmb'}[r], b.lower() ) ]
       
    for c in 'PS':
        classic_defs[a+'g'] = [ '%s<(moho)' % x for x in (c, c.lower()) ]
        classic_defs[a] = [ '%s<(cmb)' % x for x in (c, c.lower()) ]

    def __init__(self, definition=None):
        
        state = 0
        sdepth = ''
        sinterface = ''
        depthmax = depthmin = None
        depthlim = None
        depthlimtype = None
        sdethmlim = ''
        events = []
        direction_stop = UP
        need_leg = True
        ic = 0
        if definition is not None:
            knee = Knee()
            try:
                for ic, c in enumerate(definition):

                    if state in (0,1):
                        
                        if c in '0123456789.':
                            need_leg = True
                            state = 1
                            sdepth += c
                            continue
                        
                        elif state == 1:
                            knee.depth = float(sdepth)*1000.
                            state = 0

                    if state == 2:
                        if c == ')':
                            knee.depth = sinterface
                            state = 0
                        else:
                            sinterface += c 

                        continue

                    if state in (3,4):

                        if state == 3:
                            if c in '0123456789.':
                                sdepthlim += c
                                continue
                            elif c == '(':
                                state = 4
                                continue
                            else:
                                depthlim = float(sdepthlim)*1000.
                                if depthlimtype == '<':
                                    depthmax = depthlim
                                else:
                                    depthmin = depthlim
                                state = 0

                        elif state == 4:
                            if c == ')':
                                depthlim = sdepthlim
                                if depthlimtype == '<':
                                    depthmax = depthlim
                                else:
                                    depthmin = depthlim
                                state = 0
                                continue
                            else:
                                sdepthlim += c
                                continue

                    if state == 0:

                        if c == '(':
                            need_leg = True
                            state = 2
                            continue

                        elif c in '<>':
                            state = 3
                            depthlim = None
                            sdepthlim = ''
                            depthlimtype = c
                            continue
                        
                        elif c in 'psPS':
                            leg = Leg()
                            if c in 'ps':
                                leg.departure = UP
                            else:
                                leg.departure = DOWN
                            leg.mode = imode(c)

                            if events:
                                in_leg = events[-1]
                                if depthmin is not None:
                                    in_leg.set_depthmin(depthmin)
                                    depthmin = None
                                if depthmax is not None:
                                    in_leg.set_depthmax(depthmax)
                                    depthmax = None
                                
                                if in_leg.mode == leg.mode:
                                    knee.conversion = False
                                else:
                                    knee.conversion = True
                               
                                if not knee.reflection and knee.conversion:
                                    if c in 'ps':
                                        knee.direction = UP
                                    else:
                                        knee.direction = DOWN

                                knee.set_modes(in_leg, leg)
                                knee.in_setup_state = False
                                events.append(knee)
                                knee = Knee()
                                sdepth = ''
                                sinterface = ''


                            events.append(leg)
                            need_leg = False
                            continue

                        elif c == '^':
                            need_leg = True
                            knee.direction = UP
                            knee.reflection = True
                            continue

                        elif c == 'v':
                            need_leg = True
                            knee.direction = DOWN
                            knee.reflection = True
                            continue

                        elif c == '\\':
                            direction_stop = DOWN
                            continue
                            
                        else:
                            raise PhaseDefParseError(definition, ic, 'invalid character: "%s"' % c)
                
                if state == 3:
                    depthlim = float(sdepthlim)*1000.
                    if depthlimtype == '<':
                        depthmax = depthlim
                    else:
                        depthmin = depthlim
                    state = 0

            except (ValueError, InvalidKneeDef), e:
                raise PhaseDefParseError(definition, ic, e)
            

            if state != 0 or need_leg:
                raise PhaseDefParseError(definition, ic, 'unfinished expression')

            if events and depthmin is not None:
                events[-1].set_depthmin(depthmin)
            if events and depthmax is not None:
                events[-1].set_depthmax(depthmax)

        self._definition = definition
        self._events = events
        self._direction_stop = direction_stop
   
    def __iter__(self):
        for ev in self._events:
            yield ev

    def append(self, ev):
        self._events.append(ev)

    def first_leg(self):
        '''Get the first leg in phase definition.'''
        return self._events[0]

    def last_leg(self):
        '''Get the last leg in phase definition.'''
        return self._events[-1]

    def legs(self):
        '''Iterate over the continuous pieces of wave propagation (legs) defined within this phase definition.'''
        return ( leg for leg in self if isinstance(leg, Leg) )

    def knees(self):
        '''Iterate over conversions and reflections (knees) defined within this phase definition.'''
        return ( knee for knee in self if isinstance(knee, Knee) )

    def definition(self):
        return self._definition

    def direction_start(self):
        return self.first_leg().departure

    def direction_stop(self):
        return self._direction_stop

    def used_repr(self):
        '''Translate into textual representation (cake phase syntax).'''
        x = []
        for el in self:
            if isinstance(el, Leg):
                if el.departure == UP:
                    x.append(smode(el.mode).lower())
                else:
                    x.append(smode(el.mode).upper())
            else:
                if el.reflection and not el.at_surface():
                    if el.direction == DOWN:
                        x.append('v')
                    else:
                        x.append('^')
                if not el.at_surface():
                    if isinstance(el.depth, float):
                        x.append('%g' % (el.depth/1000.))
                    else:
                        x.append('(%s)' % el.depth)
    
        if self._direction_stop == DOWN:
            x.append('\\')

        return ''.join(x)
   
    def __repr__(self):
        if self._definition is not None:
            return "PhaseDef('%s')" % self._definition
        else:
            return "PhaseDef('%s')" % self.used_repr()

    def __str__(self):
        orig = ''
        used = self.used_repr()
        if self._definition != used:
            orig = ' (entered as "%s")' % self._definition

        sarrive = '\n - arriving at target from %s' % ('below', 'above')[self._direction_stop == DOWN]
        return 'Phase definition "%s"%s:\n - ' % (used, orig) + '\n - '.join(str(ev) for ev in self) + sarrive
        

    def copy(self):
        '''Get a deep copy of it.'''
        return copy.deepcopy(self)

def csswap(x):
    return cmath.sqrt(1.-x**2)

def psv_surface_ind(in_mode, out_mode):
    '''Get indices to select the appropriate element from scatter matrix for free surface.'''

    return (int(in_mode==S), int(out_mode==S))

def psv_surface(material, p, energy=False):
    '''Scatter matrix for free surface reflection/conversions.
   
    :param material: material, object of type :py:class:`Material`
    :param p: flat ray parameter [s/m]
    :param energy: bool, when ``True`` energy normalized coefficients are returned
    :returns: Scatter matrix
    
    The scatter matrix is ordered as follows::

        [[ PP, PS ],
         [ SP, SS ]]

    The formulas given in Aki & Richards are used.
    '''

    vp, vs, rho = material.vp, material.vs, material.rho
    
    sinphi = p * vp
    sinlam = p * vs
    cosphi = csswap( sinphi )
    coslam = csswap( sinlam )
    vsp_term = (1.0/vs**2 - 2.0*p**2) 
    pcc_term = 4.0 * p**2 * cosphi/vp * coslam/vs
    denom = vsp_term**2 + pcc_term

    scatter = num.array([[- vsp_term**2 + pcc_term, 4.0*p*coslam/vp*vsp_term],
            [4.0*p*cosphi/vs*vsp_term, vsp_term**2 - pcc_term ]], dtype=num.complex) / denom

    if not energy:
        return scatter
    else:
        eps = 1e-16
        normvec = num.array([vp*rho*cosphi+eps, vs*rho*coslam+eps])
        escatter = scatter*num.conj(scatter) * num.real((normvec[:,num.newaxis]) / (normvec[num.newaxis,:]))
        return num.real(escatter)

def psv_solid_ind(in_direction, out_direction, in_mode, out_mode):
    '''Get indices to select the appropriate element from scatter matrix for solid-solid interface.'''

    return  (out_direction==DOWN)*2 + (out_mode==S), (in_direction==UP)*2 + (in_mode==S)
    
def psv_solid(material1, material2, p, energy=False):
    '''Scatter matrix for solid-solid interface.
   
    :param material1: material above, object of type :py:class:`Material`
    :param material2: material below, object of type :py:class:`Material` 
    :param p: flat ray parameter [s/m]
    :param energy: bool, when ``True`` energy normalized coefficients are returned
    :returns: Scatter matrix

    The scatter matrix is ordered as follows::

       [[P1P1, S1P1, P2P1, S2P1],
        [P1S1, S1S1, P2S1, S2S1],
        [P1P2, S1P2, P2P2, S2P2],
        [P1S2, S1S2, P2S2, S2S2]]

    The formulas given in Aki & Richards are used.
    '''

    vp1, vs1, rho1 = material1.vp, material1.vs, material1.rho
    vp2, vs2, rho2 = material2.vp, material2.vs, material2.rho
    
    sinphi1 = p * vp1
    cosphi1 = csswap( sinphi1 )
    sinlam1 = p * vs1
    coslam1 = csswap( sinlam1 )
    sinphi2 = p * vp2
    cosphi2 = csswap( sinphi2 )
    sinlam2 = p * vs2
    coslam2 = csswap( sinlam2 )
    
    # from aki and richards
    M = num.array([[ -vp1*p, -coslam1, vp2*p, coslam2 ],
                   [ cosphi1, -vs1*p, cosphi2, -vs2*p ],
                   [ 2.0*rho1*vs1**2*p*cosphi1, rho1*vs1*(1.0-2.0*vs1**2*p**2), 
                     2.0*rho2*vs2**2*p*cosphi2, rho2*vs2*(1.0-2.0*vs2**2*p**2) ],
                   [ -rho1*vp1*(1.0-2.0*vs1**2*p**2), 2.0*rho1*vs1**2*p*coslam1, 
                     rho2*vp2*(1.0-2.0*vs2**2*p**2), -2.0*rho2*vs2**2*p*coslam2 ]], dtype=num.complex)
    N = M.copy()
    N[0] *= -1.0
    N[3] *= -1.0

    scatter = num.dot(num.linalg.inv(M), N)

    if not energy:
        return scatter
    else:
        eps = 1e-16
        if vs1 == 0.:
            vs1 = vp1*1e-16
        if vs2 == 0.:
            vs2 = vp2*1e-16
        normvec = num.array([vp1*rho1*(cosphi1+eps), vs1*rho1*(coslam1+eps), 
                             vp2*rho2*(cosphi2+eps), vs2*rho2*(coslam2+eps)], dtype=num.complex)
        escatter = scatter*num.conj(scatter) * num.real(normvec[:,num.newaxis] / normvec[num.newaxis,:])
        
        return num.real(escatter)

class BadPotIntCoefs(Exception):
    pass

def potint_coefs(c1, c2, r1, r2):  # r2 > r1
    eps = r2*1e-9
    if c1 == 0. and c2 == 0.:
        c1c2 = 1.
    else:
        c1c2 = c1/c2
    b = math.log(c1c2)/math.log((r1+eps)/r2)
    if abs(b) > 10.:
        raise BadPotIntCoefs()
    a = c1/(r1+eps)**b
    return a,b

def imode(s):
    if s.lower() == 'p':
        return P
    elif s.lower() == 's':
        return S

def smode(i):
    if i == P:
        return 'p'
    elif i == S:
        return 's'

class SurfaceReached(Exception):
    pass

class BottomReached(Exception):
    pass

class MaxDepthReached(Exception):
    pass

class MinDepthReached(Exception):
    pass

class Trapped(Exception):
    pass

class CannotPropagate(Exception):
    def __init__(self, direction, ilayer):
        Exception.__init__(self)
        self._direction = direction
        self._ilayer = ilayer

    def __str__(self):
        return 'Cannot enter layer %i from %s' % (self._ilayer, {UP: 'below', DOWN: 'above'}[self._direction])

class Layer:
    '''Representation of a layer in a layered earth model.
    
    :param ztop: depth of top of layer
    :param zbot: depth of bottom of layer
    :param name: name of layer (optional)
    '''

    def __init__(self, ztop, zbot, name=None):
        self.ztop = ztop
        self.zbot = zbot
        self.zmid = ( self.ztop + self.zbot ) * 0.5
        self.name = name

    def _update_potint_coefs(self):
        self._use_potential_interpolation = False
        try:
            self._ppic = potint_coefs(self.mbot.vp, self.mtop.vp, radius(self.zbot), radius(self.ztop))
            self._spic = potint_coefs(self.mbot.vs, self.mtop.vs, radius(self.zbot), radius(self.ztop))
            self._use_potential_interpolation = True
        except BadPotIntCoefs:
            pass

    def potint_coefs(self, mode):
        '''Get coefficients for potential interpolation.
        
        :param mode: mode of wave propagation, :py:const:`P` or :py:const:`S`
        :returns: coefficients ``(a,b)``
        '''

        if mode == P:
            return self._ppic
        else:
            return self._spic

    def contains(self, z):
        '''Tolerantly check if a given depth is within the layer (including boundaries).'''

        return self.ztop <= z <= self.zbot or self.at_bottom(z) or self.at_top(z)

    def inner(self, z):
        '''Tolerantly check if a given depth is within the layer (not including boundaries).'''
        
        return self.ztop <= z <= self.zbot and not self.at_bottom(z) and not self.at_top(z)

    def at_bottom(self, z):
        '''Tolerantly check if given depth is at the bottom of the layer.'''

        return abs(self.zbot - z) < ZEPS

    def at_top(self, z):
        '''Tolerantly check if given depth is at the top of the layer.'''
        return abs(self.ztop - z) < ZEPS

    def pflat_top(self, p):
        '''Convert spherical ray parameter to local flat ray parameter for top of layer.'''
        return p / (earthradius-self.ztop)

    def pflat_bottom(self, p):
        '''Convert spherical ray parameter to local flat ray parameter for bottom of layer.'''
        return p / (earthradius-self.zbot)

    def pflat(self, p, z):
        '''Convert spherical ray parameter to local flat ray parameter for given depth.'''
        return p / (earthradius-z)
    
    def xt_potint(self, p, mode, zpart=None):
        '''Get travel time and distance for for traversal with given mode and ray parameter.
        
        :param p: ray parameter (spherical)
        :param mode: mode of propagation (:py:const:`P` or :py:const:`S`)
        :param zpart: if given, tuple with two depths to restrict computation
            to a part of the layer

        This implementation uses analytic formulas valid for a spherical earth
        in the case where the velocity c within the layer is given by potential
        interpolation of the form 

            c(z) = a*z^b
        '''
        utop, ubot = self.us(mode)
        a,b = self.potint_coefs(mode)
        ztop = self.ztop
        zbot = self.zbot
        if zpart is not None:
            utop = self.u(mode, zpart[0])
            ubot = self.u(mode, zpart[1])
            ztop, zbot = zpart
            utop = 1./(a*(earthradius-ztop)**b)
            ubot = 1./(a*(earthradius-zbot)**b)
        
        r1 = radius(zbot)
        r2 = radius(ztop)
        eta1 = r1 * ubot
        eta2 = r2 * utop
        if b != 1:
            def cpe(eta):
                return num.arccos(num.minimum(p/num.maximum(eta,p/2),1.0))
            def sep(eta):
                return num.sqrt(num.maximum(eta**2 - p**2, 0.0))

            x = (cpe(eta2)-cpe(eta1))/(1-b)
            t = (sep(eta2)-sep(eta1))/(1-b)
        else:
            lr = math.log(r2/r1)
            sap = num.sqrt(1/a**2 - p**2)
            x = p/sap * lr
            t = 1./(a**2 * sap)
       
        if isinstance(x, num.ndarray):
            iturn = num.where(num.logical_or(r2*utop - p < 0, r1*ubot - p < 0))
            x[iturn] *= 2.
            t[iturn] *= 2.
        else:
            if r2*utop - p < 0 or r1*ubot - p < 0:
                x *= 2.
                t *= 2.
        
        x *= r2d

        return x,t

    def test(self, p, mode, z):
        '''Check if wave mode can exist for given ray parameter at given depth within the layer.
        
        Uses potential interpolation.
        '''

        return (self.u(mode, z)*radius(z) - p) >= 0

    def tests(self, p, mode):

        utop, ubot = self.us(mode)
        return (utop * radius(self.ztop) - p) >= 0, (ubot * radius(self.zbot) - p) >= 0
   
    def zturn_potint(self, p, mode):
        '''Get turning depth for given ray parameter and propagation mode.'''

        a,b = self.potint_coefs(mode)
        r = num.exp(num.log(a*p)/(1-b))
        return earthradius-r

    def propagate(self, p, mode, direction):
        '''Propagate ray through layer.
        
        :param p: ray parameter
        :param mode: propagation mode
        :param direction: in direction (:py:const:`UP` or :py:const:`DOWN`''' 
        if direction == DOWN:
            zin, zout = self.ztop, self.zbot
        else:
            zin, zout = self.zbot, self.ztop

        if not self.test(p, mode, zin):
            raise CannotPropagate(direction, self.ilayer)

        if not self.test(p, mode, zout):
            return -direction
        else:
            return direction

class DoesNotTurn(Exception):
    pass


def radius(z):
    return earthradius - z

class HomogeneousLayer(Layer):
    '''Representation of a homogeneous layer in a layered earth model.'''

    def __init__(self, ztop, zbot, m, name=None):
        Layer.__init__(self,ztop, zbot, name=name)
        self.m = m
        self.mtop = m
        self.mbot = m
        self._update_potint_coefs()

    def material(self, z):
        return self.m

    def u(self, mode, z=None):
        if mode == P:
            return 1./self.m.vp
        if mode == S:
            return 1./self.m.vs

    def us(self, mode):
        u = self.u(mode)
        return u, u

    def v(self, mode):
        if mode == P:
            return self.m.vp
        if mode == S:
            return self.m.vs

    def vs(self, mode):
        v = self.v(mode)
        return v, v

    def xt(self, p, mode, zpart=None):
        if self._use_potential_interpolation:
            return self.xt_potint(p, mode, zpart)
        
        u = self.u(mode)
        pflat = self.pflat_bottom(p)
        if zpart is None:
            dz = (self.zbot - self.ztop)
        else:
            dz = abs(zpart[1]-zpart[0])

        u = self.u(mode)
        eps = u*0.001
        denom = num.sqrt(u**2 - pflat**2) + eps

        x = r2d*pflat/(earthradius-self.zmid) * dz / denom 
        t = u**2 * dz / denom
        return x, t

    def zturn(self, p, mode):
        if self._use_potential_interpolation:
            return self.zturn_potint(p,mode)
        
        raise DoesNotTurn()

    def split(self, z):
        upper = HomogeneousLayer(self.ztop, z, self.m, name=self.name)
        lower = HomogeneousLayer(z, self.zbot, self.m, name=self.name)
        upper.ilayer = self.ilayer
        lower.ilayer = self.ilayer
        return upper, lower

    def __str__(self):
        if self.name:
            name = self.name + ' '
        else:
            name = ''

        if self._use_potential_interpolation:
            calcmode = 'P'
        else:
            calcmode = 'H'

        return '  (%i) homogeneous layer %s(%g km - %g km) [%s]\n    %s' % (self.ilayer, name, self.ztop/km, self.zbot/km, calcmode, self.m)

class GradientLayer(Layer):
    '''Representation of a gradient layer in a layered earth model.'''

    def __init__(self, ztop, zbot, mtop, mbot, name=None):
        Layer.__init__(self, ztop, zbot, name=name)
        self.mtop = mtop
        self.mbot = mbot
        self._update_potint_coefs()

    def interpolate(self, z, ptop, pbot):
        return ptop + (z - self.ztop)*(pbot - ptop)/(self.zbot-self.ztop) 

    def material(self, z):
        dtop = self.mtop.astuple()
        dbot = self.mbot.astuple()
        d = [ self.interpolate(z, ptop, pbot) for (ptop, pbot) in zip(dtop,dbot) ]
        return Material(*d)

    def us(self, mode):
        if mode == P:
            return 1./self.mtop.vp, 1./self.mbot.vp
        if mode == S:
            return 1./self.mtop.vs, 1./self.mbot.vs

    def u(self, mode, z):
        if mode == P:
            return 1./self.interpolate(z, self.mtop.vp, self.mbot.vp)
        if mode == S:
            return 1./self.interpolate(z, self.mtop.vs, self.mbot.vs)

    def vs(self, mode):
        if mode == P:
            return self.mtop.vp, self.mbot.vp
        if mode == S:
            return self.mtop.vs, self.mbot.vs

    def v(self, mode, z):
        if mode == P:
            return self.interpolate(z, self.mtop.vp, self.mbot.vp)
        if mode == S:
            return self.interpolate(z, self.mtop.vs, self.mbot.vs)
    
    def xt(self, p, mode, zpart=None):
        if self._use_potential_interpolation:
            return self.xt_potint(p, mode, zpart)

        utop, ubot = self.us(mode)
        b = (1./ubot - 1./utop)/(self.zbot - self.ztop)
        pflat = self.pflat_bottom(p)
        if zpart is not None:
            utop = self.u(mode, zpart[0])
            ubot = self.u(mode, zpart[1])
        
        peps = 1e-16
        pdp = pflat + peps 
        def func(u):
            eta = num.sqrt(num.maximum(u**2 - pflat**2, 0.0))
            xx = eta/u 
            tt = num.where( pflat<=u, num.log(u+eta) - num.log(pdp) - eta/u, 0.0 )
            return xx, tt

        xxtop, tttop = func(utop)
        xxbot, ttbot = func(ubot)

        x =  (xxtop - xxbot)/(b*pdp)
        t =  (tttop - ttbot)/b + pflat*x
      
        if isinstance(x, num.ndarray):
            iturn = num.where(num.logical_or(utop - pflat <= 0, ubot - pflat <= 0))
            x[iturn] *= 2.
            t[iturn] *= 2.
        else:
            if utop - pflat <= 0 or ubot - pflat <= 0:
                x *= 2.
                t *= 2.

        x *= r2d/(earthradius - self.zmid)
        return x, t
   
    def zturn(self, p, mode):
        if self._use_potential_interpolation:
            return self.zturn_potint(p,mode)
        pflat = self.pflat_bottom(p)
        vtop, vbot = self.vs(mode)
        return (1./pflat - vtop) * (self.zbot - self.ztop) / (vbot-vtop) + self.ztop

    def split(self, z):
        mmid = self.material(z)
        upper = GradientLayer(self.ztop, z, self.mtop, mmid, name=self.name)
        lower = GradientLayer(z, self.zbot, mmid, self.mbot, name=self.name)
        upper.ilayer = self.ilayer
        lower.ilayer = self.ilayer
        return upper, lower

    def __str__(self):
        if self.name:
            name = self.name + ' '
        else:
            name = ''

        if self._use_potential_interpolation:
            calcmode = 'P'
        else:
            calcmode = 'G'

        return '  (%i) gradient layer %s(%g km - %g km) [%s]\n    %s\n    %s' % (self.ilayer, name, self.ztop/km, self.zbot/km, calcmode, self.mtop, self.mbot)

class Discontinuity:
    '''Base class for discontinuities in layered earth model.'''

    def __init__(self, z, name=None):
        self.z = z
        self.zbot = z
        self.ztop = z
        self.name = name

class Interface(Discontinuity):
    '''Representation of an interface in a layered earth model.'''

    def __init__(self, z, mabove, mbelow, name=None):
        Discontinuity.__init__(self, z, name)
        self.mabove = mabove
        self.mbelow = mbelow

    def __str__(self):
        if self.name is None:
            return 'interface'
        else:
            return 'interface "%s"' % self.name

    def us(self, mode):
        if mode == P:
            return reci_or_none(self.mabove.vp), reci_or_none(self.mbelow.vp)
        if mode == S:
            return reci_or_none(self.mabove.vs), reci_or_none(self.mbelow.vs)

    def propagate(self, p, mode, direction):
        uabove, ubelow = self.us(mode)
        if direction == DOWN:
            if ubelow is not None and ubelow*radius(self.z) - p >= 0:
                return direction
            else:
                return -direction
        if direction == UP:
            if uabove is not None and uabove*radius(self.z) - p >= 0:
                return direction
            else:
                return -direction
            
    def pflat(self, p):
        return p / (earthradius-self.z)

    def efficiency(self, in_direction, out_direction, in_mode, out_mode, p):
        scatter = psv_solid(self.mabove, self.mbelow, self.pflat(p), energy=True)
        return scatter[psv_solid_ind(in_direction, out_direction, in_mode, out_mode)]

class Surface(Discontinuity):
    '''Representation of the surface discontinuity in a layered earth model.'''

    def __init__(self, z, mbelow):
        Discontinuity.__init__(self, z, 'surface')
        self.z = z
        self.mbelow = mbelow
   
    def propagate(self, p, mode, direction):
        return direction  # no implicit reflection at surface

    def pflat(self, p):
        return p / (earthradius-self.z)

    def efficiency(self, in_direction, out_direction, in_mode, out_mode, p):
        return psv_surface(self.mbelow, self.pflat(p), energy=True)[psv_surface_ind(in_mode, out_mode)]

    def __str__(self):
        return 'surface'

class Walker:
    def __init__(self, elements):
        self._elements = elements
        self._i = 0

    def current(self):
        return self._elements[ self._i ]

    def go(self, direction):
        if direction == UP:
            self.up()
        else:
            self.down()

    def down(self):
        if self._i < len(self._elements)-1:
            self._i += 1
        else:
            raise BottomReached()

    def up(self):
        if self._i > 0:
            self._i -= 1
        else:
            raise SurfaceReached()

    def goto_layer(self, layer):
        self._i = self._elements.index(layer)


    # DELETE?:
    def goto(self, z, direction=DOWN):

        inew = None
        if direction == DOWN:
            i = 0
            ip = 1
        if direction == UP:
            i = len(self._elements)-1
            ip = -1
        for ii in xrange(len(self._elements)):
            l = self._elements[i]
            if isinstance(l, Layer):
                if l.contains(z):
                    inew = i 
                    break
            i += ip

        if inew != None:
            self._i = inew
        else:
            raise OutOfBounds()


class RayElement(object):
    '''An element of a :py:class:`RayPath`.'''

    def __eq__(self, other):
        return type(self) == type(other) and self.__dict__ == other.__dict__

class Straight(RayElement):
    '''A ray segment representing wave propagation through one :py:class:`Layer`.'''

    def __init__(self, direction_in, direction_out, mode, layer):
        self.mode = mode
        self.direction_in = direction_in
        self.direction_out = direction_out
        self.layer = layer
    
    def angle_in(self, p):
        p = self.pflat_in(p)
        vtop, vbot = self.layer.vs(self.mode)
        if self.direction_in == DOWN:
            return num.arcsin(vtop*p)*r2d
        else:
            return 180.-num.arcsin(vbot*p)*r2d

    def angle_out(self, p):
        p = self.pflat_out(p)
        vtop, vbot = self.layer.vs(self.mode)
        if self.direction_out == DOWN:
            v = vbot
            o = 90.
        else:
            v = vtop
            o = 0.

        return o + num.arcsin(v*p)*r2d

    def pflat_in(self, p):
        return p / (earthradius-self.z_in())

    def pflat_out(self, p):
        return p / (earthradius-self.z_out())

    def z_in(self):
        l = self.layer
        return (l.ztop, l.zbot)[self.direction_in == UP]

    def z_out(self):
        l = self.layer
        return (l.ztop, l.zbot)[self.direction_out == DOWN]

    def zturn(self, p):
        l = self.layer
        return l.zturn(p, self.mode)
    
    def u_in(self):
        return self.layer.us(self.mode)[self.direction_in==UP]

    def u_out(self):
        return self.layer.us(self.mode)[self.direction_out==DOWN]

    def xt(self, p, zpart=None):
        return self.layer.xt(p, self.mode, zpart=zpart)

    def xt_gap(self, p, zstart, zstop, samedir ):
        z1, z2 = zstart, zstop
        if z1 > z2:
            z1, z2 = z2, z1

        x,t = self.xt(p, zpart=(z1,z2))
        if samedir:
            return x,t
        else:
            xfull, tfull = self.xt(p)
            return xfull-x, tfull-t

    def __hash__(self):
        return hash((self.direction_in, self.direction_out, self.mode, id(self.layer)))

class Kink(RayElement):
    '''An interaction of a ray with a :py:class:`Discontinuity`.'''

    def __init__(self, in_direction, out_direction, in_mode, out_mode, discontinuity):
        self.in_direction = in_direction
        self.out_direction = out_direction
        self.in_mode = in_mode
        self.out_mode = out_mode
        self.discontinuity = discontinuity

    def reflection(self):
        return self.in_direction != self.out_direction

    def conversion(self):
        return self.in_mode != self.out_mode

    def efficiency(self, p):
        return self.discontinuity.efficiency(self.in_direction, self.out_direction, self.in_mode, self.out_mode, p)

    def __str__(self):
        r, c = self.reflection(), self.conversion()
        if r and c:
            return '|~'
        if r:
            return '|'
        if c:
            return '~'
        return '_'

    def __hash__(self):
        return hash((self.in_direction, self.out_direction, self.in_mode, self.out_mode, id(self.discontinuity)))

class PRangeNotSet(Exception):
    pass

class RayPath:
    '''Representation of a fan of rays running through a common sequence of layers / interfaces.'''

    def __init__(self, phase, zstart, zstop, redistribute_p=False):
        self.elements = []
        self.phase = phase
        self.zstart = zstart
        self.zstop = zstop
        self.used_phase = None
        self._spline_px = None
        self._spline_pt = None
        self._pmax = None
        self._pmin = None
        self._p = None
        self._redistribute_p = redistribute_p
    
    def copy(self):
        c = copy.copy(self)
        c.elements = list(self.elements)
        return c

    def append(self, element):
        self.elements.append(element)

    def _check_have_prange(self):
        if self._pmax is None:
            raise PRangeNotSet()
    
    def set_prange(self, pmin, pmax, dp):
        self._pmin, self._pmax = pmin, pmax
        self._prange_dp = dp

    def set_used_phase(self, phase):
        self.used_phase = phase
  
    def pmax(self):
        '''Get maximum valid ray parameter.'''
        self._check_have_prange()
        return self._pmax

    def pmin(self):
        '''Get minimum valid ray parameter.'''
        self._check_have_prange()
        return self._pmin

    def xmin(self):
        '''Get minimal distance.'''
        self._analyse()
        return self._xmin

    def xmax(self):
        '''Get maximal distance.'''
        self._analyse()
        return self._xmax

    def kinks(self):
        '''Iterate over propagation mode changes (reflections/transmissions).'''
        return ( k for k in self.elements if isinstance(k, Kink) )

    def straights(self):
        '''Iterate over ray segments.'''
        return ( s for s in self.elements if isinstance(s, Straight) )

    def first_straight(self):
        '''Get first ray segment.'''
        for s in self.elements:
            if isinstance(s, Straight):
                return s

    def last_straight(self):
        '''Get last ray segment.'''
        for s in reversed(self.elements):
            if isinstance(s, Straight):
                return s

    def efficiency(self, p):
        '''Get product of all conversion/reflection coefficients encountered on path.'''
        return reduce( operator.mul, (k.efficiency(p) for k in self.kinks()), 1.)

    def spreading(self, p, endgaps):
        '''Get geometrical spreading factor.'''
        self._check_have_prange()
        dp = self._prange_dp * 0.01
        assert self._pmax - self._pmin > dp

        if p + dp > self._pmax:
            p = p-dp

        x0, t = self.xt(p, endgaps)
        x1, t = self.xt(p+dp, endgaps)
        x0 *= d2r
        x1 *= d2r
        dp_dx = dp/(x1-x0)
        
        x = x0
        if x == 0.:
            x = x1
            p = dp

        first = self.first_straight()
        last = self.last_straight()
        return  num.abs(dp_dx) * first.pflat_in(p) / (4.0 * math.pi * num.sin(x) * 
                (earthradius-first.z_in()) * (earthradius-last.z_out())**2 * 
                first.u_in()**2 * num.abs(num.cos(first.angle_in(p)*d2r)) * 
                num.abs(num.cos(last.angle_out(p)*d2r)))
    
    def make_p(self, dp=None, n=None, nmin=None):
        assert dp is None or n is None
        
        if dp is None:
            dp = self._prange_dp
        
        if n is None:
            n = int(round((self._pmax-self._pmin)/dp)) + 1

        if nmin is not None:
            n = max(n, nmin)
            
        ppp = num.linspace(self._pmin, self._pmax, n)
        return ppp

    def xt_endgaps(self, p, endgaps, which='both'):
        zstart, zstop, dirstart, dirstop = endgaps
        firsts = self.first_straight()
        lasts = self.last_straight()
        xs,ts = firsts.xt_gap(p, zstart, firsts.z_in(), dirstart == firsts.direction_in)
        xe,te = lasts.xt_gap(p, zstop, lasts.z_out(), dirstop == lasts.direction_out)
        if which == 'both':
            return xs + xe, ts + te
        elif which == 'left':
            return xs, ts
        elif which == 'right':
            return xe, te

    def xt(self, p, endgaps):
        '''Calculate distance and traveltime for given ray parameter.'''
        if isinstance(p, num.ndarray):
            sx = num.zeros(p.size)
            st = num.zeros(p.size)
        else:
            sx = 0.0
            st = 0.0

        for s in self.straights():
            x,t = s.xt(p)
            sx += x
            st += t

        if endgaps:
            dx,dt = self.xt_endgaps(p, endgaps)
            sx -= dx
            st -= dt

        return sx, st
    
    def xt_limits(self, p):
        '''Calculate distance and traveltime for given ray parameter.'''
        if isinstance(p, num.ndarray):
            sx = num.zeros(p.size)
            st = num.zeros(p.size)
            sxe = num.zeros(p.size)
            ste = num.zeros(p.size)
        else:
            sx = 0.0
            st = 0.0
            sxe = 0.0
            ste = 0.0

        sfirst = self.first_straight()
        slast = self.last_straight()

        for s in self.straights():
            if s is not sfirst and s is not slast:
                x,t = s.xt(p)
                sx += x
                st += t

        sends = [ sfirst ]
        if sfirst is not slast:
            sends.append(slast)

        for s in sends:
            x,t = s.xt(p)
            sxe += x
            ste += t

        return sx, sx + sxe, st, st + ste
    
    def iter_zxt(self, p):
        sx = num.zeros(p.size)
        st = num.zeros(p.size)
        ok = False
        for s in self.straights():
            yield s.z_in(), sx.copy(), st.copy()
            
            x,t = s.xt(p)
            sx += x
            st += t
            ok = True

        if ok: 
            yield s.z_out(), sx.copy(), st.copy()
    
    def iter_partial_zxt(self, p, endgaps):
        dx, dt = self.xt_endgaps(p, endgaps, which='left')
        sx = num.zeros(p.size) - dx
        st = num.zeros(p.size) - dt
        ok = False
        for s in self.straights():
            back = None
            yield filled(s.z_in(), p.size), sx.copy(), st.copy()
            zin, zout = s.z_in(), s.z_out()
            if zin != zout:
                n = 10
                dz = (zout - zin)/n
                for i in xrange(n-1):
                    z = zin + (i+1)*dz
                    x,t = s.xt(p, zpart=sorted([zin, z]))
                    yield filled(z, p.size), sx + x, st + t
            else:
                n = 20 
                zturn = s.zturn(p)
                back = []
                for i in xrange(n):
                    z = zin + (zturn - zin)*num.sin((i+1.0)/n*math.pi/2.0)*0.999
                    x,t = s.xt(p, zpart=sorted([zin, z]))
                    yield z, sx + x, st + t
                    back.append((z, x, t))

            x,t = s.xt(p)
            sx += x
            st += t
            
            if back:
                for z,x,t in reversed(back):
                    yield z, sx - x, st - t
            
            ok = True

        if ok: 
            yield filled(s.z_out(), p.size), sx.copy(), st.copy()

    def _analyse(self):
        if self._p is not None:
            return

        p = self.make_p(nmin=10)
        xmin, xmax, tmin, tmax = self.xt_limits(p)
       
        self._x, self._t, self._p = xmax, tmax, p
        self._xmin, self._xmax = xmin.min(), xmax.max()
        self._tmin, self._tmax = tmin.min(), tmax.max()
        
        self._monoton_x = monotony(xmax[1:] - xmax[:-1])
        self._monoton_t = monotony(tmax[1:] - tmax[:-1])
       
    def draft_pxt(self):
        self._analyse()
        return self._p, self._x, self._t

    def interpolate_t2x_linear(self, t, endgaps):
        self._analyse()
        dx, dt = self.xt_endgaps(self._p, endgaps)
        return interp( t, self._t - dt, self._x - dx, 0)

    def interpolate_x2t_linear(self, x, endgaps):
        self._analyse()
        dx, dt = self.xt_endgaps(self._p, endgaps)
        return interp( x, self._x - dx, self._t - dt, 0)

    def interpolate_t2px_linear(self, t, endgaps):
        self._analyse()
        dx, dt = self.xt_endgaps(self._p, endgaps)
        tp = interp( t, self._t - dt, self._p, 0)
        tx = interp( t, self._t - dt, self._x - dx, 0)
        return [ (t,p,x) for ((t,p), (_,x)) in zip(tp, tx) ]

    def interpolate_x2pt_linear(self, x, endgaps):
        self._analyse()
        dx, dt = self.xt_endgaps(self._p, endgaps)
        xp = interp( x, self._x - dx, self._p, 0)
        xt = interp( x, self._x - dx, self._t - dt, 0)
        return [ (x,p,t) for ((x,p), (_,t)) in zip(xp, xt) ] 

    def update_splines(self):
        self._analyse()
        if self._spline_px is None:
            self._spline_px = fitpack.splrep(self._p,self._x)
            self._spline_pt = fitpack.splrep(self._p,self._t)

    def interpolate_x2pt_spline(self, xs_in):
        self._analyse()
        self.update_splines()
        t,c,k = self._spline_px
        ps = []
        for x_in in xs_in:
            cc = c.copy()
            cc -= x_in
            p = fitpack.sproot((t,cc,k))
            ps.extend(p)
        
        if ps:
            xs = num.atleast_1d(fitpack.splev(ps, self._spline_px))
            ts = num.atleast_1d(fitpack.splev(ps, self._spline_pt))
            return num.transpose((xs,ps,ts))
        else:
            return []
    
    def __eq__(self, other):
        if len(self.elements) != len(other.elements):
            return False

        return all( a == b for a, b in zip(self.elements, other.elements) )

    def __hash__(self):
        return hash(tuple( hash(x) for x in self.elements ) + (self.phase.definition(),) )

    def __str__(self):
        x = []
        start_i = None
        end_i = None
        turn_i = None
        def append_layers(si, ei, ti):
            if si == ei and (ti is None or ti == si):
                x.append('%i' % si)
            else:
                if ti is not None:
                    x.append('(%i-%i-%i)' % (si, ti, ei))
                else:
                    x.append('(%i-%i)' % (si, ei))

        for el in self.elements:
            if isinstance(el, Straight):
                if start_i is None:
                    start_i = el.layer.ilayer
                if el.direction_in != el.direction_out:
                    turn_i = el.layer.ilayer
                end_i = el.layer.ilayer
                
            elif isinstance(el, Kink):
                if start_i is not None:
                    append_layers(start_i, end_i, turn_i)
                    start_i = None
                    turn_i = None

                x.append(str(el))
        
        if start_i is not None:
            append_layers(start_i, end_i, turn_i)
       
        su = '(%s)' % self.used_phase.used_repr()
        return '%-15s %-17s %s' % (self.phase.definition(), su, ''.join(x))

    def describe(self):
        self._analyse()
        return '%s\n - x range: [%g, %g] deg\n - t range: [%g, %g] s\n - p range: [%g, %g] s/deg\n' % (
                self, self._xmin, self._xmax, self._tmin, self._tmax, self._pmin, self._pmax)


class RefineFailed(Exception):
    pass

class Ray:
    '''Representation of a specific ray with a specific (ray parameter, distance, arrival time) choice.
   
    **Attributes:**
   
        .. py:attribute:: path

           :py:class:`RayPath` object containing complete propagation history.

        .. py:attribute:: p

           Ray parameter (spherical) [s/deg]

        .. py:attribute:: x

           Radial distance [deg]

        .. py:attribute:: t

           Traveltime [s]
    '''

    def __init__(self, path, p, x, t, endgaps):
        self.path = path
        self.p = p
        self.x = x
        self.t = t
        self.endgaps = endgaps

    def refine(self, eps=0.0001):
        x, t = self.path.xt(self.p, self.endgaps)
        xeps = self.x*eps
        count = [ 0 ]
        if abs(self.x - x) > xeps:
            ip = num.searchsorted(self.path._p, self.p)
            if not (0 < ip < self.path._p.size):
                raise RefineFailed()

            pl, ph = self.path._p[ip-1], self.path._p[ip]
            def f(p):
                count[0] += 1
                x, t = self.path.xt(p, self.endgaps)
                dx = self.x - x
                if abs(dx) < xeps:
                    return 0.0
                else:
                    return dx
            
            try:
                p = bisect(f, pl, ph)
                x, self.t = self.path.xt(p, self.endgaps)
                if abs(self.x - x) > xeps:
                    raise RefineFailed()

                self.p = p
            except ValueError:
                raise RefineFailed()

        return count[0]

    def takeoff_angle(self):
        return self.path.first_straight().angle_in(self.p)

    def incidence_angle(self):
        return self.path.last_straight().angle_out(self.p)
    
    def efficiency(self):
        return self.path.efficiency(self.p)

    def spreading(self):
        return self.path.spreading(self.p, self.endgaps)

    def surface_sphere(self):
        x1, y1 = 0., earthradius - self.path.zstart
        r2 = earthradius - self.path.zstop
        x2, y2 = r2*math.sin(self.x*d2r), r2*math.cos(self.x*d2r)
        return ((x2-x1)**2 + (y2-y1)**2)*4.0*math.pi

    def __str__(self, as_degrees=False):
        if as_degrees:
            sd = '%6.3g deg' % self.x
        else:
            sd = '%7.5g km' % (self.x*(d2r*earthradius/km))
        return '%7.5g s/deg %s %6.4g s %5.1f %5.1f %3.0f%% %3.0f%% %s' % (
                self.p/r2d, sd, self.t, self.takeoff_angle(), self.incidence_angle(), 
                100*self.efficiency(), 100*self.spreading()*self.surface_sphere(), self.path)

class DiscontinuityNotFound(Exception):
    def __init__(self, depth_or_name):
        Exception.__init__(self)
        self.depth_or_name = depth_or_name

    def __str__(self):
        return 'Cannot find discontinuity from given depth or name: %s' % self.depth_or_name

class NotPhaseConform(Exception):
    pass

class LayeredModel:
    '''Representation of a layer cake model.
    
    There are several ways to initialize an instance of this class.
    
    1. Use the module function :py:func:`load_model` to read a model from a file.
    2. Create an empty model with the default constructor and append layers and discontinuities with the 
       :py:meth:`append` method (from top to bottom).
    3. Use the constructor :py:meth:`LayeredModel.from_scanlines`, to automatically create the
       :py:class:`Layer` and :py:class:`Discontinuity` objects from a given velocity profile.

    '''

    def __init__(self):
        self._surface_material = None
        self._elements = []
        self.nlayers = 0

    def zeq(self, z1, z2):
        return abs(z1-z2) < ZEPS

    def append(self, element):
        '''Add a layer or discontinuity at bottom of model.'''

        if self._elements:
            self._elements[-1].below = element
        
        if isinstance(element, Layer):
            element.ilayer = self.nlayers
            self.nlayers += 1

        self._elements.append(element)

    def layers(self, direction=DOWN):
        '''Iterate over all layers of model.
        
        :param direction: direction of traversal :py:const:`DOWN` or :py:const:`UP`.
        '''

        if direction == DOWN:
            return ( el for el in self._elements if isinstance(el, Layer) )
        else:
            return ( el for el in reversed(self._elements) if isinstance(el, Layer) )
    
    def layer(self, z, direction=DOWN):
        '''Get layer for given depth.

        :param z: depth [m]
        :param direction: direction of traversal :py:const:`DOWN` or :py:const:`UP`.
        
        Returns first layer which touches depth `z` (tolerant at boundaries).
        '''

        for l in self.layers(direction):
            if l.contains(z):
                return l

    def walker(self):
        return Walker(self._elements)

    def material(self, z, direction=DOWN):
        '''Get material at given depth.
        
        :param z: depth [m]
        :param direction: direction of traversal :py:const:`DOWN` or :py:const:`UP`
        :returns: object of type :py:class:`Material`

        If given depth `z` happens to be at an interface, the material of the first layer with respect to the
        the traversal ordering is returned.
        '''

        l = self.layer(z, direction)
        return l.material(z)

    def discontinuities(self):
        '''Iterate over all discontinuities of the model.'''
        
        return ( el for el in self._elements if isinstance(el, Discontinuity) )

    def discontinuity(self, name_or_z):
        '''Get discontinuity by name or depth.
        
        :param name_or_z: name of discontinuity or depth [m] as float value
        '''
        
        if isinstance(name_or_z, float):
            candi = sorted(self.discontinuities(), key=lambda i: abs(i.z-name_or_z))
        else:
            candi = [ i for i in self.discontinuities() if i.name == name_or_z ]

        if not candi:
            raise DiscontinuityNotFound(name_or_z)

        return candi[0]
        
    def adapt_phase(self, phase):
        '''Adapt a phase definition for use with this model.
        
        This returns a copy of the phase definition, where named discontinuities are replaced
        with the actual depth of these, as defined in the model.
        '''

        phase = phase.copy()
        for knee in phase.knees():
            if knee.depth != 'surface':
                knee.depth = self.discontinuity(knee.depth).z
        for leg in phase.legs():
            if leg.depthmax is not None and isinstance(leg.depthmax, str):
                leg.depthmax = self.discontinuity(leg.depthmax).z

        return phase

    def path(self, p, phase=PhaseDef('P'), zstart=0.0, zstop=0.0):
        '''Get ray path for given ray parameter, phase definition and fixed source and receiver depths.
        
        :param p: ray parameter (spherical) [s/deg]
        :param phase: phase definition (:py:class:`PhaseDef` object)
        :param zstart: source depth [m]
        :param zstop: receiver depth [m]
        :returns: :py:class:`RayPath` object

        If it is not possible to find a solution, an exception of type :py:exc:`NotPhaseConform`, 
        :py:exc:`MinDepthReached`, :py:exc:`MaxDepthReached`, :py:exc:`CannotPropagate`, 
        :py:exc:`BottomReached` or :py:exc:`SurfaceReached` is raised.
        '''
       
        layer_start = self.layer(zstart, -phase.direction_start())
        layer_stop = self.layer(zstop, phase.direction_stop())

        phase = self.adapt_phase(phase)
        knees = phase.knees()
        legs = phase.legs()
        next_knee = next_or_none(knees)
        leg = next_or_none(legs)
        assert leg is not None

        direction = leg.departure
        direction_stop = phase.direction_stop()
        mode = leg.mode
        mode_stop = phase.last_leg().mode

        walker = self.walker()
        walker.goto_layer(layer_start)
        current = walker.current()
        
        ttop, tbot = current.tests(p, mode)
        if (direction == DOWN and not ttop) or (direction == UP and not tbot):
            direction = -direction

        mode_layers = []
        used_phase = PhaseDef()
        used_phase.append(Leg(direction, mode))
        path = RayPath(phase, zstart, zstop)
        trapdetect = set()
        while True:
            at_layer = isinstance(current, Layer)
            at_discontinuity = isinstance(current, Discontinuity)

            if next_knee is None: # detect trapped wave
                k = (id(current), direction, mode)
                if k in trapdetect:
                    raise Trapped()
                
                trapdetect.add(k)
            
            if at_discontinuity:
                oldmode, olddirection = mode, direction
                if next_knee is not None and next_knee.matches(current, mode, direction):
                    direction = next_knee.out_direction()
                    mode = next_knee.out_mode
                    next_knee = next_or_none(knees)
                    leg = legs.next()
                
                else: # implicit reflection/transmission
                    direction = current.propagate(p, mode, direction)

                if oldmode != mode or olddirection != direction:
                    if isinstance(current, Surface):
                        zz = 'surface'
                    else:
                        zz = current.z
                    used_phase.append(Knee(zz, olddirection, olddirection!=direction, oldmode, mode))
                    used_phase.append(Leg(direction, mode))
                
                path.append(Kink(olddirection, direction, oldmode, mode, current))

            if at_layer:
                direction_in = direction
                direction = current.propagate(p, mode, direction_in)
                
                zturn = None
                if direction_in != direction:
                    zturn = current.zturn(p, mode)

                zmin, zmax = leg.depthmin, leg.depthmax
                if zmin is not None or zmax is not None:
                    if direction_in != direction:
                        if zmin is not None and zturn < zmin:
                            raise MinDepthReached()
                        if zmax is not None and zturn > zmax:
                            raise MaxDepthReached()
                    else:
                        if zmin is not None and current.ztop < zmin:
                            raise MinDepthReached()
                        if zmax is not None and current.zbot > zmax:
                            raise MaxDepthReached()

                path.append(Straight(direction_in, direction, mode, current))
           
                if next_knee is None and mode == mode_stop and current is layer_stop:
                    if zturn is None:
                        if direction == direction_stop:
                            break
                    else:
                        break

            walker.go(direction)
            current = walker.current()
       
        used_phase._direction_stop = direction_stop
        path.set_used_phase(used_phase)
        return path
    
    def multi_path(self, p, phase=PhaseDef('P'), zstart=0.0, zstops=[ 0.0 ]):
        '''Iterate ray paths for given ray parameter, phase definition and fixed source and multiple receiver depths.
        
        :param p: ray parameter (spherical) [s/deg]
        :param phase: phase definition (:py:class:`PhaseDef` object)
        :param zstart: source depth [m]
        :param zstop: list of receiver depths [m]
        :yields: :py:class:`RayPath` objects
        '''
        
        zstops = list(zstops)

        phase = self.adapt_phase(phase)
        knees = phase.knees()
        legs = phase.legs()
        next_knee = next_or_none(knees)
        leg = next_or_none(legs)
        assert leg is not None

        direction = leg.departure
        direction_stop = phase.direction_stop()
        mode = leg.mode
        mode_stop = phase.last_leg().mode

        breaks = [ zstart ] + zstops
        walker = self.walker(breaks)
        walker.goto(zstart, -direction)
        current = walker.current()
        z = zstart
        mode_layers = []
        used_phase = PhaseDef()
        used_phase.append(Leg(direction, mode))
        path = RayPath(phase, zstart, None)
        trapdetect = set()
        
        def finish(path, used_phase, zstop, direction_stop):
            path = path.copy()
            path.zstop = zstop
            path.simplify()
            used_phase = used_phase.copy()
            used_phase._direction_stop = direction_stop
            path.set_used_phase(used_phase)
            return path
       
        try:
            while zstops:

                if next_knee is None: # detect trapped wave
                    k = (id(current), direction, mode)
                    if k in trapdetect:
                        raise Trapped()
                    
                    trapdetect.add(k)
                
                if isinstance(current, Discontinuity):
                    oldmode, olddirection = mode, direction
                    if next_knee is not None and next_knee.matches(current, mode, direction):
                        direction = next_knee.out_direction()
                        mode = next_knee.out_mode
                        next_knee = next_or_none(knees)
                        leg = legs.next()
                    
                    else: # implicit reflection/transmission
                        direction = current.propagate(p, mode, direction)

                    if oldmode != mode or olddirection != direction:
                        if isinstance(current, Surface):
                            zz = 'surface'
                        else:
                            zz = z
                        used_phase.append(Knee(zz, olddirection, olddirection!=direction, oldmode, mode))
                        used_phase.append(Leg(direction, mode))
                    
                    path.append(Kink(olddirection, direction, oldmode, mode, current))

                if isinstance(current, Layer):
                    if current.at_bottom(z) and direction == DOWN:
                        raise BottomReached()
                    if current.at_top(z) and direction == UP:
                        raise SurfaceReached()
                    direction_in = direction
                    direction = current.propagate(p, mode, direction_in)

                    zmin, zmax = leg.depthmin, leg.depthmax
                    if zmin is not None or zmax is not None:
                        if direction_in != direction:
                            zturn = current.zturn(p, mode)
                            if zmin is not None and zturn < zmin:
                                raise MinDepthReached()
                            if zmax is not None and zturn > zmax:
                                raise MaxDepthReached()
                        else:
                            if zmin is not None and current.ztop < zmin:
                                raise MinDepthReached()
                            if zmax is not None and current.zbot > zmax:
                                raise MaxDepthReached()

                    path.append(Straight(direction_in, direction, mode, current))

                if direction == DOWN:
                    z = current.zbot
                    for zstop in list(zstops):
                        if next_knee is None and self.zeq(z, zstop) and mode == mode_stop and direction == direction_stop:
                            path_ = finish(path, used_phase, zstop, direction_stop)
                            yield path_
                            zstops.remove(zstop)
                            
                    walker.down()
                else:
                    z = current.ztop
                    for zstop in list(zstops):
                        if next_knee is None and self.zeq(z, zstop) and mode == mode_stop and direction == direction_stop:
                            path_ = finish(path, used_phase, zstop, direction_stop)
                            yield path_
                            zstops.remove(zstop)
                    
                    walker.up()
                    
                current = walker.current()

        except (BottomReached, SurfaceReached, NotPhaseConform, CannotPropagate, MaxDepthReached, MinDepthReached, Trapped), e:
            pass

    def gather_pathes(self, phases=PhaseDef('P'), zstart=0.0, zstop=0.0, np=1000, pdepth=18):
        '''Get all possible ray pathes for fixed source and receiver depth for one or more phase definitions.
        
        :param phases: a :py:class:`PhaseDef` object or a list of such objects
        :param zstart: source depth [m]
        :param zstop: receiver depth [m]
        :param np: controls granularity of ray path fan drafting
        :returns: a list of :py:class:`RayPath` objects
        '''
        
        if isinstance(phases, PhaseDef):
            phases = [ phases ]
        pathes = {}
        for phase in phases:
            mode = phase.first_leg().mode
            direction = phase.first_leg().departure
            mat = self.material(zstart, -direction)
            if mode == P:
                pmax = radius(zstart)/mat.vp
            else:
                pmax = radius(zstart)/mat.vs
            

            cached = {}
            counter = [ 0 ]
            def p_to_path(p):
                if p in cached:
                    return cached[p]

                try:
                    counter[0] += 1
                    path = self.path(p, phase, zstart, zstop)
                    if path not in pathes:
                        pathes[path] = []
                    pathes[path].append(p)

                except (BottomReached, SurfaceReached, NotPhaseConform, CannotPropagate, MaxDepthReached, MinDepthReached, Trapped), e:
                    path = None
                
                cached[p] = path
                return path
            
            def recurse(pmin, pmax, i=0):
                if i > pdepth:
                    return
                path1 = p_to_path(pmin)
                path2 = p_to_path(pmax)
                if path1 is None and path2 is None and i > 7:
                    return
                if path1 is None or path2 is None or hash(path1) != hash(path2):
                    recurse(pmin, (pmin+pmax)/2., i+1)
                    recurse((pmin+pmax)/2., pmax, i+1)

            recurse(0., pmax)

        for path, ps in pathes.iteritems():
            path.set_prange(min(ps), max(ps), pmax/(np-1))
        
        pathes = pathes.keys()
        pathes.sort(key=lambda x: x.pmin)
        return pathes
    
    def arrivals(self, distances=[], phases=PhaseDef('P'), zstart=0.0, zstop=0.0, np=1000, refine=True, interpolation='linear', pdepth=18):
        '''Compute rays and traveltimes for given distances.

        :param distances: list or array of distances [deg]
        :param phases: a :py:class:`PhaseDef` object or a list of such objects
        :param zstart: source depth [m]
        :param zstop: receiver depth [m]
        :param np: controls granularity of ray path fan drafting
        :param refine: bool flag, whether to use bisectioning to improve (p,x,t) estimated from interpolation
        :param interpolation: string key, type of interpolation to be used (``'linear'`` or ``'spline'``)
        :returns: a list of :py:class:`Ray` objects, sorted by distance
        '''
        
        distances = num.asarray(distances, dtype=num.float)
    
        arrivals = []
        for path in self.gather_pathes( phases, zstart=zstart, zstop=zstop, np=np, pdepth=pdepth):
            
            if interpolation == 'spline':
                assert False
                x2pt = path.interpolate_x2pt_spline
            elif interpolation == 'linear':
                x2pt = path.interpolate_x2pt_linear

            endgaps = (zstart, zstop, path.phase.direction_start(), path.phase.direction_stop() )
            for x,p,t in x2pt(distances, endgaps):
                arrivals.append(Ray(path, p, x, t, endgaps))
        
        if refine:
            refined = []
            for ray in arrivals:
                try:
                    ray.refine()
                    refined.append(ray) 
                except RefineFailed:
                    pass
            
            arrivals = refined

        arrivals.sort(key=lambda x: (x.x, x.t))
        return arrivals

    @classmethod
    def from_scanlines(cls, producer):
        '''Create layer cake model from sequence of materials at depths.
        
        :param producer: iterable yielding (depth, material, name) tuples

        Creates a new :py:class:`LayeredModel` object and uses its :py:meth:`append` method
        to add layers and discontinuities as needed.
        '''
        
        self = cls()
        for z, material, name in producer:
        
            if not self._elements:
                self.append(Surface(0.0, material))
                if not self.zeq(z, 0.0):
                    self.append(HomogeneousLayer(0.0, depth, material, name=name))
            else:
                element = self._elements[-1]
                if self.zeq(element.zbot, z):
                    assert isinstance(element, Layer)
                    self.append(Interface(z, element.mbot, material, name=name))

                else:
                    if isinstance(element, Discontinuity):
                        ztop = element.z
                        mtop = element.mbelow
                    elif isinstance(element, Layer):
                        ztop = element.zbot
                        mtop = element.mbot
                    
                    if mtop == material:
                        layer = HomogeneousLayer(ztop, z, material, name=name)
                    else:
                        layer = GradientLayer(ztop, z, mtop, material, name=name)
                    
                    self.append(layer)
    
        return self

    def iter_material_parameter(self, get):
        assert get in ('vp', 'vs', 'rho', 'qp', 'qs')
        getter = operator.attrgetter(get)
        for layer in self.layers():
            yield getter(layer.mtop)
            yield getter(layer.mbot)
         
    def min(self, get='vp'):
        '''Find minimum value of a material property defined in the model.

        :param get: property to be querried (```'vp'``, ``'vs'``, ``'rho'``, ``'qp'``, or ``'qs'``)
        '''

        return min(self.iter_material_parameter(get))

    def max(self, get='vp'):
        '''Find maximum value of a material property defined in the model.
        
        :param get: property to be querried (```'vp'``, ``'vs'``, ``'rho'``, ``'qp'``, or ``'qs'``)
        '''

        return max(self.iter_material_parameter(get))

    def __str__(self):
        return '\n'.join( str(element) for element in self._elements )
                
def read_hyposat_model(fn):
    '''Reader for HYPOSAT earth model files.

    To be used as producer in :py:meth:`LayeredModel.from_scanlines`.
    '''

    f = open(fn, 'r')
    translate = { 'MOHO': 'moho', 'CONR': 'conrad' }
    lname = None
    for iline, line in enumerate(f):
        if iline == 0:
            continue

        z, vp, vs, name = util.unpack_fixed('f10,f10,f10,a4', line)
        if not name:
            name = None
        material = Material(vp*1000., vs*1000.)

        tname = translate.get(lname, lname)
        yield z*1000., material, tname

        lname = name

    f.close()
        
def read_nd_model(fn):
    '''Reader for TauP style '.nd' (named discontinuity) files.

    To be used as producer in :py:meth:`LayeredModel.from_scanlines`.
    '''
    f = open(fn, 'r')
    translate = { 'mantle': 'moho', 'outer-core': 'cmb', 'inner-core': 'icb' }
    name = None
    for line in f:
        toks = line.split()
        if len(toks) == 6:
            z, vp, vs, rho, qp, qs = [ float(x) for x in toks ]
            material = Material(vp*1000., vs*1000., rho*1000., qp, qs)
            yield z*1000., material, name
            name = None
        elif len(toks) == 1:
            name = translate[toks[0]]

    f.close()

def from_crust2x2_profile(profile, depthmantle=50000):
    import crust2x2
    z = 0.
    for i in range(8):
        dz, vp, vs, rho = profile.get_layer(i)
        name = crust2x2.Crust2Profile.layer_names[i]
        material = Material(vp, vs, rho)
        iname = None
        if i == 7:
            iname = 'moho'
        if dz != 0.0:
            yield z, material, iname
            if i != 7:
                yield z+dz, material, name
            else:
                yield z+depthmantle, material, name

            z += dz

def load_model(fn, format='nd'):
    '''Load layered earth model from file.
    
    :param fn: filename
    :param format: format 
    :returns: object of type :py:class:`LayeredModel`

    The following formats are currently supported:

    ============== ===========================================================================
    format         description
    ============== ===========================================================================
    ``'nd'``       'named discontinuity' format used by the TauP programs  
    ``'hyposat'``  format used by the HYPOSAT location program
    ============== ===========================================================================
    '''

    if format == 'nd':
        reader = read_nd_model(fn)
    elif format == 'hyposat':
        reader = read_hyposat_model(fn)
    else:
        assert False, 'unsupported model format'

    return LayeredModel.from_scanlines(reader)

def castagna_vs_to_vp(vs):
    '''Calculate vp from vs using castagna's relation.

    Castagna's relation (the mudrock line) is an empirical relation for vp/vs for 
    siliciclastic rocks (i.e. sandstones and shales). [Castagna et al., 1985]

        vp = 1.16 * vs + 1360 [m/s]

    :param vs: S-wave velocity [m/s]
    :returns: vp in [m/s]
    '''

    return vs*1.16 + 1360.0

def evenize(x,y, minsize=10):
    if x.size < minsize:
        return x
    ry = (y.max()-y.min())
    if ry == 0:
        return x
    dx = (x[1:] - x[:-1])/(x.max()-x.min())
    dy = (y[1:] + y[:-1])/ry
    
    s = num.zeros(x.size) 
    s[1:] = num.cumsum(num.sqrt(dy**2 + dx**2))
    s2 = num.linspace(0,s[-1],x.size)
    x2 = num.interp(s2, s, x)
    x2[0] = x[0]
    x2[-1] = x[-1]
    return x2

def filled(v, *args, **kwargs):
    '''Create NumPy array filled with given value.

    This works like :py:func:`numpy.ones` but initializes the array with `v` instead
    of ones.
    '''
    x = num.empty(*args, **kwargs)
    x.fill(v)
    return x

def next_or_none(i):
    try:
        return i.next()
    except StopIteration:
        return None

def reci_or_none(x):
    try:
        return 1./x
    except ZeroDivisionError:
        return None

def monotony(x):
    '''Check if an array is strictly increasing or decreasing.
    
    Given an array `x`, returns `1` if the values of x are in strictly
    increasing order and `-1` if they are in strictly decreasing order, or zero
    otherwise.
    '''
    n = x.size
    p = num.sum(num.sign(x))
    if n == p:
        return 1
    if n == -p:
        return -1
    else:
        return 0

def xytups(xx,yy):
    d = []
    for x,y in zip(xx,yy):
        if num.isfinite(y):
            d.append((x,y))
    return d

def interp(x, xp, fp, monoton):
    if monoton==1:
        return xytups(x, num.interp(x, xp, fp, left=num.nan, right=num.nan))
    elif monoton==-1:
        return xytups(x, num.interp(x, xp[::-1], fp[::-1], left=num.nan, right=num.nan))
    else:
        fs = []
        for xv in x:
<<<<<<< HEAD
            indices = num.where(num.logical_or( num.logical_and(xp[:-1] >= xv , xv > xp[1:]), num.logical_and(xp[:-1] <= xv , xv < xp[1:])))[0]
=======
            indices = num.where(num.logical_or(
                num.logical_and(xp[:-1] >= xv , xv > xp[1:]),
                num.logical_and(xp[:-1] <= xv , xv < xp[1:])))[0]
>>>>>>> 330fd922
            fvs = []
            for i in indices:
                xr = (xv - xp[i])/(xp[i+1]-xp[i])
                fv = xr*fp[i] + (1.-xr)*fp[i+1]
                fs.append((xv,fv))
                
        return fs

def float_or_none(x):
    if x is not None:
        return float(x)

def parstore_float(thelocals, obj, *args):
    for k,v in thelocals.iteritems():
        if k != 'self' and (not args or k in args):
            setattr(obj, k, float_or_none(v))
<|MERGE_RESOLUTION|>--- conflicted
+++ resolved
@@ -2672,13 +2672,10 @@
     else:
         fs = []
         for xv in x:
-<<<<<<< HEAD
-            indices = num.where(num.logical_or( num.logical_and(xp[:-1] >= xv , xv > xp[1:]), num.logical_and(xp[:-1] <= xv , xv < xp[1:])))[0]
-=======
-            indices = num.where(num.logical_or(
+            indices = num.where(num.logical_or( 
                 num.logical_and(xp[:-1] >= xv , xv > xp[1:]),
                 num.logical_and(xp[:-1] <= xv , xv < xp[1:])))[0]
->>>>>>> 330fd922
+
             fvs = []
             for i in indices:
                 xr = (xv - xp[i])/(xp[i+1]-xp[i])
