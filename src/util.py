--- conflicted
+++ resolved
@@ -1732,13 +1732,8 @@
 
     i = 0
     while i < len(ls) - 1:
-<<<<<<< HEAD
-        if ls[i][0] + ls[i][1] - 9 <= t_gps\
-           and t_gps < ls[i+1][0] + ls[i+1][1] - 9:
-=======
         if ls[i][0] + ls[i][1] - 9 <= t_gps \
                 and t_gps < ls[i+1][0] + ls[i+1][1] - 9:
->>>>>>> 5aa27518
             return - (ls[i][1] - 9)
         i += 1
 
