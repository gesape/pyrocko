--- conflicted
+++ resolved
@@ -28,11 +28,7 @@
     - if [[ "$TRAVIS_OS_NAME" == "osx" ]]; then brew tap homebrew/science; fi
     - if [[ "$TRAVIS_OS_NAME" == "osx" ]]; then brew tap homebrew/python; fi
     - if [[ "$TRAVIS_OS_NAME" == "osx" ]]; then brew unlink libyaml; fi
-<<<<<<< HEAD
-    - if [[ "$TRAVIS_OS_NAME" == "osx" ]]; then brew install gcc libyaml homebrew/boneyard/clang-omp; fi
-=======
     - if [[ "$TRAVIS_OS_NAME" == "osx" ]]; then brew install gcc libyaml; fi
->>>>>>> 71fe017f
     - if [[ "$TRAVIS_OS_NAME" == "osx" ]]; then pip install matplotlib; fi
     - if [[ "$TRAVIS_OS_NAME" == "osx" ]]; then xcode-select --install; fi
     - pip install progressbar setuptools flake8 pyyaml coveralls
